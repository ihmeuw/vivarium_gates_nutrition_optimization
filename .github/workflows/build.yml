--- conflicted
+++ resolved
@@ -10,57 +10,7 @@
     runs-on: ubuntu-latest
     strategy:
       matrix:
-<<<<<<< HEAD
-<<<<<<< HEAD
-<<<<<<< HEAD
-<<<<<<< HEAD
-<<<<<<< HEAD
-<<<<<<< HEAD
-<<<<<<< HEAD
-<<<<<<< HEAD
-<<<<<<< HEAD
-<<<<<<< HEAD
-<<<<<<< HEAD
         python-version: ["3.8", "3.9", "3.10","3.11"]
-=======
-        python-version: [3.7, 3.8]
->>>>>>> Remove Python 3.6 from build
-=======
-        python-version: [3.7, 3.8, 3.9, 3.10]
->>>>>>> Add Python versions 3.9 and 3.10 to build
-=======
-        python-version: [3.7, 3.8, 3.9, 3.10]
-=======
-        python-version: ["3.7", "3.8", "3.9", "3.10"]
->>>>>>> 1afa352 (Add Python versions 3.9 and 3.10 to build)
->>>>>>> Add Python versions 3.9 and 3.10 to build
-=======
-        python-version: ["3.7", "3.8", "3.9", "3.10"]
->>>>>>> Did the rebase wrong
-=======
-        python-version: ["3.8", "3.9", "3.10","3.11"]
->>>>>>> Update Python Versions
-=======
-        python-version: [3.7, 3.8]
->>>>>>> Remove Python 3.6 from build
-=======
-        python-version: [3.7, 3.8, 3.9, 3.10]
->>>>>>> Add Python versions 3.9 and 3.10 to build
-=======
-        python-version: [3.7, 3.8, 3.9, 3.10]
-=======
-        python-version: ["3.7", "3.8", "3.9", "3.10"]
->>>>>>> 1afa352 (Add Python versions 3.9 and 3.10 to build)
->>>>>>> Add Python versions 3.9 and 3.10 to build
-=======
-        python-version: ["3.7", "3.8", "3.9", "3.10"]
->>>>>>> Did the rebase wrong
-=======
-        python-version: ["3.8", "3.9", "3.10","3.11"]
->>>>>>> Update Python Versions
-=======
-        python-version: ["3.8", "3.9", "3.10","3.11"]
->>>>>>> 0309b080
     defaults:
       run:
         shell: bash -l {0}
