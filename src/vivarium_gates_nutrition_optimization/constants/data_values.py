--- conflicted
+++ resolved
@@ -1,13 +1,9 @@
 from typing import NamedTuple
 
-<<<<<<< HEAD
 import numpy as np
 import pandas as pd
 
-from vivarium_gates_nutrition_optimization.constants import models
-=======
-from vivarium_gates_nutrition_optimization.constants import data_keys
->>>>>>> 8640aef1
+from vivarium_gates_nutrition_optimization.constants import data_keys, models
 
 
 ############################
@@ -29,7 +25,6 @@
     "Nigeria": 0.511785,
     "Pakistan": 0.514583,
 }
-<<<<<<< HEAD
 
 MATERNAL_HEMORRHAGE_HEMOGLOBIN_POSTPARTUM_SHIFT = 6.8  # g/L
 PROBABILITY_MODERATE_MATERNAL_HEMORRHAGE = (0.85, 0.81, 0.89)
@@ -103,10 +98,8 @@
 #     1.88,
 #     8.06,
 # )  # (median, lower, upper) 95% CI
-=======
 ## mean, lower, upper to go into distribution
 PREGNANCY_CORRECTION_FACTORS = {
     data_keys.HEMOGLOBIN.MEAN: (0.919325, 0.86, 0.98),
     data_keys.HEMOGLOBIN.STANDARD_DEVIATION: (1.032920188, 1.032920188, 1.032920188),
-}
->>>>>>> 8640aef1
+}