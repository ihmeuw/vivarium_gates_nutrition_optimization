components:
    vivarium_public_health:
        population:
            - BasePopulation()
        metrics:
            - DiseaseObserver("maternal_disorders")
            - DiseaseObserver("maternal_hemorrhage")

    vivarium_gates_nutrition_optimization:
        components:
            - Pregnancy()
            - UntrackNotPregnant()
            - MaternalDisorders()
            - MaternalHemorrhage()
            - MaternalMortality()
            - BackgroundMorbidity()
            - Hemoglobin()
            - Anemia()
            - MaternalBMIExposure()
            - MaternalInterventions()
            - ResultsStratifier()
            - PregnancyObserver()
            - PregnancyOutcomeObserver()
            - BirthRecorder()
            - MaternalMortalityObserver()
            - DisabilityObserver()
            - AnemiaObserver()
            - MaternalBMIObserver()
            - MaternalInterventionObserver()

configuration:
    input_data:
        input_draw_number: 0
<<<<<<< HEAD
        artifact_path: '/mnt/team/simulation_science/costeffectiveness/artifacts/vivarium_gates_nutrition_optimization/model6.0-bugfix/ethiopia.hdf'
=======
        artifact_path: '/mnt/team/simulation_science/costeffectiveness/artifacts/vivarium_gates_nutrition_optimization/model8.0/ethiopia.hdf'
>>>>>>> af988c35
    interpolation:
        order: 0
        extrapolate: True
    intervention:
        scenario: "baseline"
    randomness:
        map_size: 1_000_000
        key_columns: ['entrance_time', 'age']
        random_seed: 0
    time:
        start:
            year: 2025
            month: 1
            day: 1
        end:
            year: 2025
            month: 12
            day: 31
        step_size: 7 # Days
    population:
        population_size: 10_000
        age_start: 10
        age_end: 54
        include_sex: "Female"

    stratification:
        default:
            - 'age_group'
        pregnancy:
            include:
            - 'pregnancy_outcome'
        anemia:
            include:
            - 'pregnancy'
        maternal_disorders:
            include:
            - 'anemia_status_at_birth'
        maternal_hemorrhage:
            include:
            - 'anemia_status_at_birth'
        maternal_bmi:
            include:
            - 'pregnancy'
        pregnancy_outcomes:
            include:
            - 'intervention'<|MERGE_RESOLUTION|>--- conflicted
+++ resolved
@@ -31,11 +31,7 @@
 configuration:
     input_data:
         input_draw_number: 0
-<<<<<<< HEAD
-        artifact_path: '/mnt/team/simulation_science/costeffectiveness/artifacts/vivarium_gates_nutrition_optimization/model6.0-bugfix/ethiopia.hdf'
-=======
         artifact_path: '/mnt/team/simulation_science/costeffectiveness/artifacts/vivarium_gates_nutrition_optimization/model8.0/ethiopia.hdf'
->>>>>>> af988c35
     interpolation:
         order: 0
         extrapolate: True
