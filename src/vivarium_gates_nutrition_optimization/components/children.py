from datetime import datetime
from pathlib import Path
from typing import List, Tuple

import numpy as np
import pandas as pd
from vivarium import Component
from vivarium.framework.engine import Builder
from vivarium.framework.event import Event
from vivarium_cluster_tools.utilities import mkdir

from vivarium_gates_nutrition_optimization.constants import (
    data_keys,
    data_values,
    models,
)


<<<<<<< HEAD
class NewChildren:
    ##############
    # Properties #
    ##############

    @property
    def name(self) -> str:
        return "new_children"
=======
class NewChildren(Component):
    ##############
    # Properties #
    ##############
>>>>>>> a5664363

    @property
    def sub_components(self) -> List[str]:
        return [self.lbwsg]

<<<<<<< HEAD
    @property
    def columns_created(self) -> List[str]:
        return ["sex_of_child", "birth_weight", "gestational_age"]
=======
    def __init__(self):
        super().__init__()
        self.lbwsg = LBWSGDistribution()
>>>>>>> a5664363

    def __init__(self):
        self.lbwsg = LBWSGDistribution()

    def setup(self, builder: Builder):
        super().setup(builder)
        self.randomness = builder.randomness.get_stream(self.name)
        self.male_sex_percentage = data_values.INFANT_MALE_PERCENTAGES[
            builder.data.load(data_keys.POPULATION.LOCATION)
        ]

    def empty(self, index: pd.Index) -> pd.DataFrame:
        return pd.DataFrame(
            {
                "sex_of_child": models.INVALID_OUTCOME,
                "birth_weight": np.nan,
                "gestational_age": np.nan,
            },
            index=index,
        )

    def generate_children(self, index: pd.Index) -> pd.DataFrame:
        sex_of_child = self.randomness.choice(
            index,
            choices=["Male", "Female"],
            p=[self.male_sex_percentage, 1 - self.male_sex_percentage],
            additional_key="sex_of_child",
        )
        lbwsg = self.lbwsg(sex_of_child)
        return pd.DataFrame(
            {
                "sex_of_child": sex_of_child,
                "birth_weight": lbwsg["birth_weight"],
                "gestational_age": lbwsg["gestational_age"],
            },
            index=index,
        )


class LBWSGDistribution(Component):
    def setup(self, builder: Builder):
        self.randomness = builder.randomness.get_stream(self.name)
        self.exposure = builder.data.load(data_keys.LBWSG.EXPOSURE).set_index("sex")
        self.category_intervals = self._get_category_intervals(builder)

    def __call__(self, newborn_sex: pd.Series):
        categorical_exposure = self._sample_categorical_exposure(newborn_sex)
        continuous_exposure = self._sample_continuous_exposure(categorical_exposure)
        return continuous_exposure

    ############
    # Sampling #
    ############

    def _sample_categorical_exposure(self, newborn_sex: pd.Series):
        categorical_exposures = []
        for sex in newborn_sex.unique():
            group_data = newborn_sex[newborn_sex == sex]
            sex_exposure = self.exposure.loc[sex]
            categorical_exposures.append(
                self.randomness.choice(
                    group_data.index,
                    choices=sex_exposure.parameter.tolist(),
                    p=sex_exposure.value.tolist(),
                    additional_key="categorical_exposure",
                )
            )
        categorical_exposures = pd.concat(categorical_exposures).sort_index()
        return categorical_exposures

    def _sample_continuous_exposure(self, categorical_exposure: pd.Series):
        intervals = self.category_intervals.loc[categorical_exposure]
        intervals.index = categorical_exposure.index
        exposures = []
        for axis in ["birth_weight", "gestational_age"]:
            draw = self.randomness.get_draw(categorical_exposure.index, additional_key=axis)
            lower, upper = intervals[f"{axis}_lower"], intervals[f"{axis}_upper"]
            exposures.append((lower + (upper - lower) * draw).rename(axis))
        return pd.concat(exposures, axis=1)

    ################
    # Data loading #
    ################

    def _get_category_intervals(self, builder: Builder):
        categories = builder.data.load(data_keys.LBWSG.CATEGORIES)
        category_intervals = pd.DataFrame(
            data=[
                (category, *self._parse_description(description))
                for category, description in categories.items()
            ],
            columns=[
                "category",
                "birth_weight_lower",
                "birth_weight_upper",
                "gestational_age_lower",
                "gestational_age_upper",
            ],
        ).set_index("category")
        return category_intervals

    @staticmethod
    def _parse_description(description: str) -> Tuple:
        birth_weight = [
            float(val) for val in description.split(", [")[1].split(")")[0].split(", ")
        ]
        gestational_age = [
            float(val) for val in description.split("- [")[1].split(")")[0].split(", ")
        ]
        return *birth_weight, *gestational_age


class BirthRecorder(Component):
    ##############
    # Properties #
    ##############

    @property
    def columns_required(self) -> List[str]:
        return [
            "pregnancy",
            "previous_pregnancy",
            "pregnancy_outcome",
            "gestational_age",
            "birth_weight",
            "sex_of_child",
            "maternal_bmi_anemia_category",
            "intervention",
        ]

    #################
    # Setup methods #
    #################

    # noinspection PyAttributeOutsideInit
    def setup(self, builder: Builder) -> None:
        self.output_path = self._build_output_path(builder)
        self.births = []

    def on_collect_metrics(self, event: Event):
        pop = self.population_view.get(event.index)
        new_birth_mask = (
            (
                pop["pregnancy_outcome"].isin(
                    [models.LIVE_BIRTH_OUTCOME, models.STILLBIRTH_OUTCOME]
                )
            )
            & (pop["previous_pregnancy"] == models.PREGNANT_STATE_NAME)
            & (pop["pregnancy"] == models.PARTURITION_STATE_NAME)
        )
        birth_cols = {
            "sex_of_child": "sex",
            "birth_weight": "birth_weight",
            "maternal_bmi_anemia_category": "joint_bmi_anemia_category",
            "gestational_age": "gestational_age",
            "pregnancy_outcome": "pregnancy_outcome",
            "intervention": "maternal_intervention",
        }

        new_births = pop.loc[new_birth_mask, list(birth_cols)].rename(columns=birth_cols)
        new_births["birth_date"] = datetime(2024, 12, 30).strftime("%Y-%m-%d T%H:%M.%f")

        new_births["joint_bmi_anemia_category"] = new_births["joint_bmi_anemia_category"].map(
            {
                "low_bmi_anemic": "cat1",
                "normal_bmi_anemic": "cat2",
                "low_bmi_non_anemic": "cat3",
                "normal_bmi_non_anemic": "cat4",
            }
        )
        self.births.append(new_births)

    # noinspection PyUnusedLocal
    def on_simulation_end(self, event: Event) -> None:
        births_data = pd.concat(self.births)
        births_data.to_hdf(f"{self.output_path}.hdf", key="data")
        births_data.to_csv(f"{self.output_path}.csv")

    ###########
    # Helpers #
    ###########

    @staticmethod
    def _build_output_path(builder: Builder) -> Path:
        results_root = builder.configuration.output_data.results_directory
        output_root = Path(results_root) / "child_data"

        mkdir(output_root, exists_ok=True)

        input_draw = builder.configuration.input_data.input_draw_number
        seed = builder.configuration.randomness.random_seed
        scenario = builder.configuration.intervention.scenario
        output_path = output_root / f"scenario_{scenario}_draw_{input_draw}_seed_{seed}"

        return output_path<|MERGE_RESOLUTION|>--- conflicted
+++ resolved
@@ -16,35 +16,18 @@
 )
 
 
-<<<<<<< HEAD
-class NewChildren:
+class NewChildren(Component):
     ##############
     # Properties #
     ##############
-
-    @property
-    def name(self) -> str:
-        return "new_children"
-=======
-class NewChildren(Component):
-    ##############
-    # Properties #
-    ##############
->>>>>>> a5664363
 
     @property
     def sub_components(self) -> List[str]:
         return [self.lbwsg]
 
-<<<<<<< HEAD
-    @property
-    def columns_created(self) -> List[str]:
-        return ["sex_of_child", "birth_weight", "gestational_age"]
-=======
     def __init__(self):
         super().__init__()
         self.lbwsg = LBWSGDistribution()
->>>>>>> a5664363
 
     def __init__(self):
         self.lbwsg = LBWSGDistribution()
