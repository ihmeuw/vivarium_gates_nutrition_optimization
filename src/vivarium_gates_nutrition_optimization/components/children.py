--- conflicted
+++ resolved
@@ -159,22 +159,13 @@
         self.births = []
 
         required_columns = [
-<<<<<<< HEAD
-            "pregnancy_outcome",
-            "pregnancy_duration",
-            "sex_of_child",
-            "birth_weight",
-            "pregnancy",
-            "previous_pregnancy",
-            "maternal_bmi_anemia_category",
-=======
             "pregnancy",
             "previous_pregnancy",
             "pregnancy_outcome",
             "gestational_age",
             "birth_weight",
             "sex_of_child",
->>>>>>> 57596d96
+            "maternal_bmi_anemia_category",
         ]
         self.population_view = builder.population.get_view(required_columns)
 
@@ -195,11 +186,12 @@
         birth_cols = {
             "sex_of_child": "sex",
             "birth_weight": "birth_weight",
-<<<<<<< HEAD
-            "pregnancy_duration": "gestational_age",
             "maternal_bmi_anemia_category": "joint_bmi_anemia_category",
+            "gestational_age": "gestational_age",
         }
+
         new_births = pop.loc[new_birth_mask, list(birth_cols)].rename(columns=birth_cols)
+        new_births["birth_date"] = datetime(2018, 12, 30).strftime("%Y-%m-%d T%H:%M.%f")
 
         new_births["joint_bmi_anemia_category"] = new_births["joint_bmi_anemia_category"].map(
             {
@@ -209,14 +201,6 @@
                 "normal_bmi_non_anemic": "cat4",
             }
         )
-
-=======
-            "gestational_age": "gestational_age",
-        }
-
-        new_births = pop.loc[new_birth_mask, list(birth_cols)].rename(columns=birth_cols)
-        new_births["birth_date"] = datetime(2018, 12, 30).strftime("%Y-%m-%d T%H:%M.%f")
->>>>>>> 57596d96
         self.births.append(new_births)
 
     # noinspection PyUnusedLocal
@@ -239,10 +223,6 @@
         input_draw = builder.configuration.input_data.input_draw_number
         seed = builder.configuration.randomness.random_seed
         scenario = builder.configuration.intervention.scenario
-<<<<<<< HEAD
-        output_path = output_root / f'scenario_{scenario}_draw_{input_draw}_seed_{seed}'
-=======
         output_path = output_root / f"scenario_{scenario}_draw_{input_draw}_seed_{seed}"
->>>>>>> 57596d96
 
         return output_path