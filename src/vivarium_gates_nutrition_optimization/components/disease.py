--- conflicted
+++ resolved
@@ -1,26 +1,14 @@
-<<<<<<< HEAD
 from typing import Callable, Dict, List
-=======
-from typing import Callable, Dict
->>>>>>> a5664363
 
 import pandas as pd
 from vivarium.framework.engine import Builder
 from vivarium.framework.state_machine import State, Transition
-<<<<<<< HEAD
 from vivarium.framework.values import Pipeline, list_combiner, union_post_processor
-=======
-from vivarium.framework.values import Pipeline
->>>>>>> a5664363
 from vivarium_public_health.disease import DiseaseState, SusceptibleState
 from vivarium_public_health.disease.transition import ProportionTransition
 
 from vivarium_gates_nutrition_optimization.constants import models
 
-<<<<<<< HEAD
-=======
-
->>>>>>> a5664363
 class ParturitionSelectionState(SusceptibleState):
     def add_transition(
         self,
@@ -44,7 +32,6 @@
 
 
 class ParturitionSelectionTransition(ProportionTransition):
-<<<<<<< HEAD
     ##############
     # Properties #
     ##############
@@ -60,17 +47,10 @@
     def setup(self, builder: Builder) -> None:
         super().setup(builder)
         pipeline_name = f"{self.output_state.state_id}.transition_proportion"
-=======
-    def setup(self, builder: Builder):
-        super().setup(builder)
-
-        pipeline_name = f"{self.output_state.cause}.transition_proportion"
->>>>>>> a5664363
         self.proportion_pipeline = builder.value.register_value_producer(
             pipeline_name,
             source=self.compute_transition_proportion,
             requires_columns=["age", "sex", "alive"],
-<<<<<<< HEAD
         )
 
     ###################
@@ -177,8 +157,6 @@
 
         self.randomness_prevalence = builder.randomness.get_stream(
             f"{self.state_id}_prevalent_cases"
-=======
->>>>>>> a5664363
         )
 
     ##################################
